"""
The typing module: Support for gradual typing as defined by PEP 484.

At large scale, the structure of the module is following:
* Imports and exports, all public names should be explicitly added to __all__.
* Internal helper functions: these should never be used in code outside this module.
* _SpecialForm and its instances (special forms):
  Any, NoReturn, ClassVar, Union, Optional, Concatenate
* Classes whose instances can be type arguments in addition to types:
  ForwardRef, TypeVar and ParamSpec
* The core of internal generics API: _GenericAlias and _VariadicGenericAlias, the latter is
  currently only used by Tuple and Callable. All subscripted types like X[int], Union[int, str],
  etc., are instances of either of these classes.
* The public counterpart of the generics API consists of two classes: Generic and Protocol.
* Public helper functions: get_type_hints, overload, cast, no_type_check,
  no_type_check_decorator.
* Generic aliases for collections.abc ABCs and few additional protocols.
* Special types: NewType, NamedTuple, TypedDict.
* Wrapper submodules for re and io related types.
"""

from abc import abstractmethod, ABCMeta
import collections
import collections.abc
import contextlib
import functools
import operator
import re as stdlib_re  # Avoid confusion with the re we export.
import sys
import types
from types import WrapperDescriptorType, MethodWrapperType, MethodDescriptorType, GenericAlias

# Please keep __all__ alphabetized within each category.
__all__ = [
    # Super-special typing primitives.
    'Annotated',
    'Any',
    'Callable',
    'ClassVar',
    'Concatenate',
    'Final',
    'ForwardRef',
    'Generic',
    'Literal',
    'Optional',
    'ParamSpec',
    'Protocol',
    'Tuple',
    'Type',
    'TypeVar',
    'Union',

    # ABCs (from collections.abc).
    'AbstractSet',  # collections.abc.Set.
    'ByteString',
    'Container',
    'ContextManager',
    'Hashable',
    'ItemsView',
    'Iterable',
    'Iterator',
    'KeysView',
    'Mapping',
    'MappingView',
    'MutableMapping',
    'MutableSequence',
    'MutableSet',
    'Sequence',
    'Sized',
    'ValuesView',
    'Awaitable',
    'AsyncIterator',
    'AsyncIterable',
    'Coroutine',
    'Collection',
    'AsyncGenerator',
    'AsyncContextManager',

    # Structural checks, a.k.a. protocols.
    'Reversible',
    'SupportsAbs',
    'SupportsBytes',
    'SupportsComplex',
    'SupportsFloat',
    'SupportsIndex',
    'SupportsInt',
    'SupportsRound',

    # Concrete collection types.
    'ChainMap',
    'Counter',
    'Deque',
    'Dict',
    'DefaultDict',
    'List',
    'OrderedDict',
    'Set',
    'FrozenSet',
    'NamedTuple',  # Not really a type.
    'TypedDict',  # Not really a type.
    'Generator',

    # Other concrete types.
    'BinaryIO',
    'IO',
    'Match',
    'Pattern',
    'TextIO',

    # One-off things.
    'AnyStr',
    'cast',
    'final',
    'get_args',
    'get_origin',
    'get_type_hints',
    'is_typeddict',
    'NewType',
    'no_type_check',
    'no_type_check_decorator',
    'NoReturn',
    'overload',
    'ParamSpecArgs',
    'ParamSpecKwargs',
    'runtime_checkable',
    'Text',
    'TYPE_CHECKING',
    'TypeAlias',
    'TypeGuard',
]

# The pseudo-submodules 're' and 'io' are part of the public
# namespace, but excluded from __all__ because they might stomp on
# legitimate imports of those modules.


def _type_convert(arg, module=None):
    """For converting None to type(None), and strings to ForwardRef."""
    if arg is None:
        return type(None)
    if isinstance(arg, str):
        return ForwardRef(arg, module=module)
    return arg


def _type_check(arg, msg, is_argument=True, module=None):
    """Check that the argument is a type, and return it (internal helper).

    As a special case, accept None and return type(None) instead. Also wrap strings
    into ForwardRef instances. Consider several corner cases, for example plain
    special forms like Union are not valid, while Union[int, str] is OK, etc.
    The msg argument is a human-readable error message, e.g::

        "Union[arg, ...]: arg should be a type."

    We append the repr() of the actual value (truncated to 100 chars).
    """
    invalid_generic_forms = (Generic, Protocol)
    if is_argument:
        invalid_generic_forms = invalid_generic_forms + (ClassVar, Final)

    arg = _type_convert(arg, module=module)
    if (isinstance(arg, _GenericAlias) and
            arg.__origin__ in invalid_generic_forms):
        raise TypeError(f"{arg} is not valid as type argument")
    if arg in (Any, NoReturn):
        return arg
    if isinstance(arg, _SpecialForm) or arg in (Generic, Protocol):
        raise TypeError(f"Plain {arg} is not valid as type argument")
    if isinstance(arg, (type, TypeVar, ForwardRef, types.UnionType, ParamSpec)):
        return arg
    if not callable(arg):
        raise TypeError(f"{msg} Got {arg!r:.100}.")
    return arg


def _is_param_expr(arg):
    return arg is ... or isinstance(arg,
            (tuple, list, ParamSpec, _ConcatenateGenericAlias))


def _type_repr(obj):
    """Return the repr() of an object, special-casing types (internal helper).

    If obj is a type, we return a shorter version than the default
    type.__repr__, based on the module and qualified name, which is
    typically enough to uniquely identify a type.  For everything
    else, we fall back on repr(obj).
    """
    if isinstance(obj, types.GenericAlias):
        return repr(obj)
    if isinstance(obj, type):
        if obj.__module__ == 'builtins':
            return obj.__qualname__
        return f'{obj.__module__}.{obj.__qualname__}'
    if obj is ...:
        return('...')
    if isinstance(obj, types.FunctionType):
        return obj.__name__
    return repr(obj)


def _collect_type_vars(types_, typevar_types=None):
    """Collect all type variable contained
    in types in order of first appearance (lexicographic order). For example::

        _collect_type_vars((T, List[S, T])) == (T, S)
    """
    if typevar_types is None:
        typevar_types = TypeVar
    tvars = []
    for t in types_:
        if isinstance(t, typevar_types) and t not in tvars:
            tvars.append(t)
        if isinstance(t, (_GenericAlias, GenericAlias, types.UnionType)):
            tvars.extend([t for t in t.__parameters__ if t not in tvars])
    return tuple(tvars)


def _check_generic(cls, parameters, elen):
    """Check correct count for parameters of a generic cls (internal helper).
    This gives a nice error message in case of count mismatch.
    """
    if not elen:
        raise TypeError(f"{cls} is not a generic class")
    alen = len(parameters)
    if alen != elen:
        raise TypeError(f"Too {'many' if alen > elen else 'few'} arguments for {cls};"
                        f" actual {alen}, expected {elen}")

def _prepare_paramspec_params(cls, params):
    """Prepares the parameters for a Generic containing ParamSpec
    variables (internal helper).
    """
    # Special case where Z[[int, str, bool]] == Z[int, str, bool] in PEP 612.
    if (len(cls.__parameters__) == 1
            and params and not _is_param_expr(params[0])):
        assert isinstance(cls.__parameters__[0], ParamSpec)
        return (params,)
    else:
        _check_generic(cls, params, len(cls.__parameters__))
        _params = []
        # Convert lists to tuples to help other libraries cache the results.
        for p, tvar in zip(params, cls.__parameters__):
            if isinstance(tvar, ParamSpec) and isinstance(p, list):
                p = tuple(p)
            _params.append(p)
        return tuple(_params)

def _deduplicate(params):
    # Weed out strict duplicates, preserving the first of each occurrence.
    all_params = set(params)
    if len(all_params) < len(params):
        new_params = []
        for t in params:
            if t in all_params:
                new_params.append(t)
                all_params.remove(t)
        params = new_params
        assert not all_params, all_params
    return params


def _remove_dups_flatten(parameters):
    """An internal helper for Union creation and substitution: flatten Unions
    among parameters, then remove duplicates.
    """
    # Flatten out Union[Union[...], ...].
    params = []
    for p in parameters:
        if isinstance(p, (_UnionGenericAlias, types.UnionType)):
            params.extend(p.__args__)
        elif isinstance(p, tuple) and len(p) > 0 and p[0] is Union:
            params.extend(p[1:])
        else:
            params.append(p)

    return tuple(_deduplicate(params))


def _flatten_literal_params(parameters):
    """An internal helper for Literal creation: flatten Literals among parameters"""
    params = []
    for p in parameters:
        if isinstance(p, _LiteralGenericAlias):
            params.extend(p.__args__)
        else:
            params.append(p)
    return tuple(params)


_cleanups = []


def _tp_cache(func=None, /, *, typed=False):
    """Internal wrapper caching __getitem__ of generic types with a fallback to
    original function for non-hashable arguments.
    """
    def decorator(func):
        cached = functools.lru_cache(typed=typed)(func)
        _cleanups.append(cached.cache_clear)

        @functools.wraps(func)
        def inner(*args, **kwds):
            try:
                return cached(*args, **kwds)
            except TypeError:
                pass  # All real errors (not unhashable args) are raised below.
            return func(*args, **kwds)
        return inner

    if func is not None:
        return decorator(func)

    return decorator

def _eval_type(t, globalns, localns, recursive_guard=frozenset()):
    """Evaluate all forward references in the given type t.
    For use of globalns and localns see the docstring for get_type_hints().
    recursive_guard is used to prevent prevent infinite recursion
    with recursive ForwardRef.
    """
    if isinstance(t, ForwardRef):
        return t._evaluate(globalns, localns, recursive_guard)
    if isinstance(t, (_GenericAlias, GenericAlias, types.UnionType)):
        ev_args = tuple(_eval_type(a, globalns, localns, recursive_guard) for a in t.__args__)
        if ev_args == t.__args__:
            return t
        if isinstance(t, GenericAlias):
            return GenericAlias(t.__origin__, ev_args)
        if isinstance(t, types.UnionType):
            return functools.reduce(operator.or_, ev_args)
        else:
            return t.copy_with(ev_args)
    return t


class _Final:
    """Mixin to prohibit subclassing"""

    __slots__ = ('__weakref__',)

    def __init_subclass__(self, /, *args, **kwds):
        if '_root' not in kwds:
            raise TypeError("Cannot subclass special typing classes")

class _Immutable:
    """Mixin to indicate that object should not be copied."""
    __slots__ = ()

    def __copy__(self):
        return self

    def __deepcopy__(self, memo):
        return self


# Internal indicator of special typing constructs.
# See __doc__ instance attribute for specific docs.
class _SpecialForm(_Final, _root=True):
    __slots__ = ('_name', '__doc__', '_getitem')

    def __init__(self, getitem):
        self._getitem = getitem
        self._name = getitem.__name__
        self.__doc__ = getitem.__doc__

    def __getattr__(self, item):
        if item in {'__name__', '__qualname__'}:
            return self._name

        raise AttributeError(item)

    def __mro_entries__(self, bases):
        raise TypeError(f"Cannot subclass {self!r}")

    def __repr__(self):
        return 'typing.' + self._name

    def __reduce__(self):
        return self._name

    def __call__(self, *args, **kwds):
        raise TypeError(f"Cannot instantiate {self!r}")

    def __or__(self, other):
        return Union[self, other]

    def __ror__(self, other):
        return Union[other, self]

    def __instancecheck__(self, obj):
        raise TypeError(f"{self} cannot be used with isinstance()")

    def __subclasscheck__(self, cls):
        raise TypeError(f"{self} cannot be used with issubclass()")

    @_tp_cache
    def __getitem__(self, parameters):
        return self._getitem(self, parameters)


class _LiteralSpecialForm(_SpecialForm, _root=True):
    @_tp_cache(typed=True)
    def __getitem__(self, parameters):
        return self._getitem(self, parameters)


@_SpecialForm
def Any(self, parameters):
    """Special type indicating an unconstrained type.

    - Any is compatible with every type.
    - Any assumed to have all methods.
    - All values assumed to be instances of Any.

    Note that all the above statements are true from the point of view of
    static type checkers. At runtime, Any should not be used with instance
    or class checks.
    """
    raise TypeError(f"{self} is not subscriptable")

@_SpecialForm
def NoReturn(self, parameters):
    """Special type indicating functions that never return.
    Example::

      from typing import NoReturn

      def stop() -> NoReturn:
          raise Exception('no way')

    This type is invalid in other positions, e.g., ``List[NoReturn]``
    will fail in static type checkers.
    """
    raise TypeError(f"{self} is not subscriptable")

@_SpecialForm
def ClassVar(self, parameters):
    """Special type construct to mark class variables.

    An annotation wrapped in ClassVar indicates that a given
    attribute is intended to be used as a class variable and
    should not be set on instances of that class. Usage::

      class Starship:
          stats: ClassVar[Dict[str, int]] = {} # class variable
          damage: int = 10                     # instance variable

    ClassVar accepts only types and cannot be further subscribed.

    Note that ClassVar is not a class itself, and should not
    be used with isinstance() or issubclass().
    """
    item = _type_check(parameters, f'{self} accepts only single type.')
    return _GenericAlias(self, (item,))

@_SpecialForm
def Final(self, parameters):
    """Special typing construct to indicate final names to type checkers.

    A final name cannot be re-assigned or overridden in a subclass.
    For example:

      MAX_SIZE: Final = 9000
      MAX_SIZE += 1  # Error reported by type checker

      class Connection:
          TIMEOUT: Final[int] = 10

      class FastConnector(Connection):
          TIMEOUT = 1  # Error reported by type checker

    There is no runtime checking of these properties.
    """
    item = _type_check(parameters, f'{self} accepts only single type.')
    return _GenericAlias(self, (item,))

@_SpecialForm
def Union(self, parameters):
    """Union type; Union[X, Y] means either X or Y.

    To define a union, use e.g. Union[int, str].  Details:
    - The arguments must be types and there must be at least one.
    - None as an argument is a special case and is replaced by
      type(None).
    - Unions of unions are flattened, e.g.::

        Union[Union[int, str], float] == Union[int, str, float]

    - Unions of a single argument vanish, e.g.::

        Union[int] == int  # The constructor actually returns int

    - Redundant arguments are skipped, e.g.::

        Union[int, str, int] == Union[int, str]

    - When comparing unions, the argument order is ignored, e.g.::

        Union[int, str] == Union[str, int]

    - You cannot subclass or instantiate a union.
    - You can use Optional[X] as a shorthand for Union[X, None].
    """
    if parameters == ():
        raise TypeError("Cannot take a Union of no types.")
    if not isinstance(parameters, tuple):
        parameters = (parameters,)
    msg = "Union[arg, ...]: each arg must be a type."
    parameters = tuple(_type_check(p, msg) for p in parameters)
    parameters = _remove_dups_flatten(parameters)
    if len(parameters) == 1:
        return parameters[0]
    if len(parameters) == 2 and type(None) in parameters:
        return _UnionGenericAlias(self, parameters, name="Optional")
    return _UnionGenericAlias(self, parameters)

@_SpecialForm
def Optional(self, parameters):
    """Optional type.

    Optional[X] is equivalent to Union[X, None].
    """
    arg = _type_check(parameters, f"{self} requires a single type.")
    return Union[arg, type(None)]

@_LiteralSpecialForm
def Literal(self, parameters):
    """Special typing form to define literal types (a.k.a. value types).

    This form can be used to indicate to type checkers that the corresponding
    variable or function parameter has a value equivalent to the provided
    literal (or one of several literals):

      def validate_simple(data: Any) -> Literal[True]:  # always returns True
          ...

      MODE = Literal['r', 'rb', 'w', 'wb']
      def open_helper(file: str, mode: MODE) -> str:
          ...

      open_helper('/some/path', 'r')  # Passes type check
      open_helper('/other/path', 'typo')  # Error in type checker

    Literal[...] cannot be subclassed. At runtime, an arbitrary value
    is allowed as type argument to Literal[...], but type checkers may
    impose restrictions.
    """
    # There is no '_type_check' call because arguments to Literal[...] are
    # values, not types.
    if not isinstance(parameters, tuple):
        parameters = (parameters,)

    parameters = _flatten_literal_params(parameters)

    try:
        parameters = tuple(p for p, _ in _deduplicate(list(_value_and_type_iter(parameters))))
    except TypeError:  # unhashable parameters
        pass

    return _LiteralGenericAlias(self, parameters)


@_SpecialForm
def TypeAlias(self, parameters):
    """Special marker indicating that an assignment should
    be recognized as a proper type alias definition by type
    checkers.

    For example::

        Predicate: TypeAlias = Callable[..., bool]

    It's invalid when used anywhere except as in the example above.
    """
    raise TypeError(f"{self} is not subscriptable")


@_SpecialForm
def Concatenate(self, parameters):
    """Used in conjunction with ``ParamSpec`` and ``Callable`` to represent a
    higher order function which adds, removes or transforms parameters of a
    callable.

    For example::

       Callable[Concatenate[int, P], int]

    See PEP 612 for detailed information.
    """
    if parameters == ():
        raise TypeError("Cannot take a Concatenate of no types.")
    if not isinstance(parameters, tuple):
        parameters = (parameters,)
    if not isinstance(parameters[-1], ParamSpec):
        raise TypeError("The last parameter to Concatenate should be a "
                        "ParamSpec variable.")
    msg = "Concatenate[arg, ...]: each arg must be a type."
    parameters = tuple(_type_check(p, msg) for p in parameters)
    return _ConcatenateGenericAlias(self, parameters)


@_SpecialForm
def TypeGuard(self, parameters):
    """Special typing form used to annotate the return type of a user-defined
    type guard function.  ``TypeGuard`` only accepts a single type argument.
    At runtime, functions marked this way should return a boolean.

    ``TypeGuard`` aims to benefit *type narrowing* -- a technique used by static
    type checkers to determine a more precise type of an expression within a
    program's code flow.  Usually type narrowing is done by analyzing
    conditional code flow and applying the narrowing to a block of code.  The
    conditional expression here is sometimes referred to as a "type guard".

    Sometimes it would be convenient to use a user-defined boolean function
    as a type guard.  Such a function should use ``TypeGuard[...]`` as its
    return type to alert static type checkers to this intention.

    Using  ``-> TypeGuard`` tells the static type checker that for a given
    function:

    1. The return value is a boolean.
    2. If the return value is ``True``, the type of its argument
       is the type inside ``TypeGuard``.

       For example::

          def is_str(val: Union[str, float]):
              # "isinstance" type guard
              if isinstance(val, str):
                  # Type of ``val`` is narrowed to ``str``
                  ...
              else:
                  # Else, type of ``val`` is narrowed to ``float``.
                  ...

    Strict type narrowing is not enforced -- ``TypeB`` need not be a narrower
    form of ``TypeA`` (it can even be a wider form) and this may lead to
    type-unsafe results.  The main reason is to allow for things like
    narrowing ``List[object]`` to ``List[str]`` even though the latter is not
    a subtype of the former, since ``List`` is invariant.  The responsibility of
    writing type-safe type guards is left to the user.

    ``TypeGuard`` also works with type variables.  For more information, see
    PEP 647 (User-Defined Type Guards).
    """
    item = _type_check(parameters, f'{self} accepts only single type.')
    return _GenericAlias(self, (item,))


class ForwardRef(_Final, _root=True):
    """Internal wrapper to hold a forward reference."""

    __slots__ = ('__forward_arg__', '__forward_code__',
                 '__forward_evaluated__', '__forward_value__',
                 '__forward_is_argument__', '__forward_module__')

    def __init__(self, arg, is_argument=True, module=None):
        if not isinstance(arg, str):
            raise TypeError(f"Forward reference must be a string -- got {arg!r}")
        try:
            code = compile(arg, '<string>', 'eval')
        except SyntaxError:
            raise SyntaxError(f"Forward reference must be an expression -- got {arg!r}")
        self.__forward_arg__ = arg
        self.__forward_code__ = code
        self.__forward_evaluated__ = False
        self.__forward_value__ = None
        self.__forward_is_argument__ = is_argument
        self.__forward_module__ = module

    def _evaluate(self, globalns, localns, recursive_guard):
        if self.__forward_arg__ in recursive_guard:
            return self
        if not self.__forward_evaluated__ or localns is not globalns:
            if globalns is None and localns is None:
                globalns = localns = {}
            elif globalns is None:
                globalns = localns
            elif localns is None:
                localns = globalns
            if self.__forward_module__ is not None:
                globalns = getattr(
                    sys.modules.get(self.__forward_module__, None), '__dict__', globalns
                )
            type_ =_type_check(
                eval(self.__forward_code__, globalns, localns),
                "Forward references must evaluate to types.",
                is_argument=self.__forward_is_argument__,
            )
            self.__forward_value__ = _eval_type(
                type_, globalns, localns, recursive_guard | {self.__forward_arg__}
            )
            self.__forward_evaluated__ = True
        return self.__forward_value__

    def __eq__(self, other):
        if not isinstance(other, ForwardRef):
            return NotImplemented
        if self.__forward_evaluated__ and other.__forward_evaluated__:
            return (self.__forward_arg__ == other.__forward_arg__ and
                    self.__forward_value__ == other.__forward_value__)
        return self.__forward_arg__ == other.__forward_arg__

    def __hash__(self):
        return hash(self.__forward_arg__)

    def __repr__(self):
        return f'ForwardRef({self.__forward_arg__!r})'

class _TypeVarLike:
    """Mixin for TypeVar-like types (TypeVar and ParamSpec)."""
    def __init__(self, bound, covariant, contravariant):
        """Used to setup TypeVars and ParamSpec's bound, covariant and
        contravariant attributes.
        """
        if covariant and contravariant:
            raise ValueError("Bivariant types are not supported.")
        self.__covariant__ = bool(covariant)
        self.__contravariant__ = bool(contravariant)
        if bound:
            self.__bound__ = _type_check(bound, "Bound must be a type.")
        else:
            self.__bound__ = None

    def __or__(self, right):
        return Union[self, right]

    def __ror__(self, left):
        return Union[left, self]

    def __repr__(self):
        if self.__covariant__:
            prefix = '+'
        elif self.__contravariant__:
            prefix = '-'
        else:
            prefix = '~'
        return prefix + self.__name__

    def __reduce__(self):
        return self.__name__


class TypeVar( _Final, _Immutable, _TypeVarLike, _root=True):
    """Type variable.

    Usage::

      T = TypeVar('T')  # Can be anything
      A = TypeVar('A', str, bytes)  # Must be str or bytes

    Type variables exist primarily for the benefit of static type
    checkers.  They serve as the parameters for generic types as well
    as for generic function definitions.  See class Generic for more
    information on generic types.  Generic functions work as follows:

      def repeat(x: T, n: int) -> List[T]:
          '''Return a list containing n references to x.'''
          return [x]*n

      def longest(x: A, y: A) -> A:
          '''Return the longest of two strings.'''
          return x if len(x) >= len(y) else y

    The latter example's signature is essentially the overloading
    of (str, str) -> str and (bytes, bytes) -> bytes.  Also note
    that if the arguments are instances of some subclass of str,
    the return type is still plain str.

    At runtime, isinstance(x, T) and issubclass(C, T) will raise TypeError.

    Type variables defined with covariant=True or contravariant=True
    can be used to declare covariant or contravariant generic types.
    See PEP 484 for more details. By default generic types are invariant
    in all type variables.

    Type variables can be introspected. e.g.:

      T.__name__ == 'T'
      T.__constraints__ == ()
      T.__covariant__ == False
      T.__contravariant__ = False
      A.__constraints__ == (str, bytes)

    Note that only type variables defined in global scope can be pickled.
    """

    __slots__ = ('__name__', '__bound__', '__constraints__',
                 '__covariant__', '__contravariant__', '__dict__')

    def __init__(self, name, *constraints, bound=None,
                 covariant=False, contravariant=False):
        self.__name__ = name
        super().__init__(bound, covariant, contravariant)
        if constraints and bound is not None:
            raise TypeError("Constraints cannot be combined with bound=...")
        if constraints and len(constraints) == 1:
            raise TypeError("A single constraint is not allowed")
        msg = "TypeVar(name, constraint, ...): constraints must be types."
        self.__constraints__ = tuple(_type_check(t, msg) for t in constraints)
        try:
            def_mod = sys._getframe(1).f_globals.get('__name__', '__main__')  # for pickling
        except (AttributeError, ValueError):
            def_mod = None
        if def_mod != 'typing':
            self.__module__ = def_mod


class ParamSpecArgs(_Final, _Immutable, _root=True):
    """The args for a ParamSpec object.

    Given a ParamSpec object P, P.args is an instance of ParamSpecArgs.

    ParamSpecArgs objects have a reference back to their ParamSpec:

       P.args.__origin__ is P

    This type is meant for runtime introspection and has no special meaning to
    static type checkers.
    """
    def __init__(self, origin):
        self.__origin__ = origin

    def __repr__(self):
        return f"{self.__origin__.__name__}.args"


class ParamSpecKwargs(_Final, _Immutable, _root=True):
    """The kwargs for a ParamSpec object.

    Given a ParamSpec object P, P.kwargs is an instance of ParamSpecKwargs.

    ParamSpecKwargs objects have a reference back to their ParamSpec:

       P.kwargs.__origin__ is P

    This type is meant for runtime introspection and has no special meaning to
    static type checkers.
    """
    def __init__(self, origin):
        self.__origin__ = origin

    def __repr__(self):
        return f"{self.__origin__.__name__}.kwargs"


class ParamSpec(_Final, _Immutable, _TypeVarLike, _root=True):
    """Parameter specification variable.

    Usage::

       P = ParamSpec('P')

    Parameter specification variables exist primarily for the benefit of static
    type checkers.  They are used to forward the parameter types of one
    callable to another callable, a pattern commonly found in higher order
    functions and decorators.  They are only valid when used in ``Concatenate``,
    or s the first argument to ``Callable``, or as parameters for user-defined
    Generics.  See class Generic for more information on generic types.  An
    example for annotating a decorator::

       T = TypeVar('T')
       P = ParamSpec('P')

       def add_logging(f: Callable[P, T]) -> Callable[P, T]:
           '''A type-safe decorator to add logging to a function.'''
           def inner(*args: P.args, **kwargs: P.kwargs) -> T:
               logging.info(f'{f.__name__} was called')
               return f(*args, **kwargs)
           return inner

       @add_logging
       def add_two(x: float, y: float) -> float:
           '''Add two numbers together.'''
           return x + y

    Parameter specification variables defined with covariant=True or
    contravariant=True can be used to declare covariant or contravariant
    generic types.  These keyword arguments are valid, but their actual semantics
    are yet to be decided.  See PEP 612 for details.

    Parameter specification variables can be introspected. e.g.:

       P.__name__ == 'T'
       P.__bound__ == None
       P.__covariant__ == False
       P.__contravariant__ == False

    Note that only parameter specification variables defined in global scope can
    be pickled.
    """

    __slots__ = ('__name__', '__bound__', '__covariant__', '__contravariant__',
                 '__dict__')

    @property
    def args(self):
        return ParamSpecArgs(self)

    @property
    def kwargs(self):
        return ParamSpecKwargs(self)

    def __init__(self, name, *, bound=None, covariant=False, contravariant=False):
        self.__name__ = name
        super().__init__(bound, covariant, contravariant)
        try:
            def_mod = sys._getframe(1).f_globals.get('__name__', '__main__')
        except (AttributeError, ValueError):
            def_mod = None
        if def_mod != 'typing':
            self.__module__ = def_mod


def _is_dunder(attr):
    return attr.startswith('__') and attr.endswith('__')

class _BaseGenericAlias(_Final, _root=True):
    """The central part of internal API.

    This represents a generic version of type 'origin' with type arguments 'params'.
    There are two kind of these aliases: user defined and special. The special ones
    are wrappers around builtin collections and ABCs in collections.abc. These must
    have 'name' always set. If 'inst' is False, then the alias can't be instantiated,
    this is used by e.g. typing.List and typing.Dict.
    """
    def __init__(self, origin, *, inst=True, name=None):
        self._inst = inst
        self._name = name
        self.__origin__ = origin
        self.__slots__ = None  # This is not documented.

    def __call__(self, *args, **kwargs):
        if not self._inst:
            raise TypeError(f"Type {self._name} cannot be instantiated; "
                            f"use {self.__origin__.__name__}() instead")
        result = self.__origin__(*args, **kwargs)
        try:
            result.__orig_class__ = self
        except AttributeError:
            pass
        return result

    def __mro_entries__(self, bases):
        res = []
        if self.__origin__ not in bases:
            res.append(self.__origin__)
        i = bases.index(self)
        for b in bases[i+1:]:
            if isinstance(b, _BaseGenericAlias) or issubclass(b, Generic):
                break
        else:
            res.append(Generic)
        return tuple(res)

    def __getattr__(self, attr):
        if attr in {'__name__', '__qualname__'}:
            return self._name or self.__origin__.__name__

        # We are careful for copy and pickle.
        # Also for simplicity we just don't relay all dunder names
        if '__origin__' in self.__dict__ and not _is_dunder(attr):
            return getattr(self.__origin__, attr)
        raise AttributeError(attr)

    def __setattr__(self, attr, val):
        if _is_dunder(attr) or attr in {'_name', '_inst', '_nparams',
                                        '_typevar_types', '_paramspec_tvars'}:
            super().__setattr__(attr, val)
        else:
            setattr(self.__origin__, attr, val)

    def __instancecheck__(self, obj):
        return self.__subclasscheck__(type(obj))

    def __subclasscheck__(self, cls):
        raise TypeError("Subscripted generics cannot be used with"
                        " class and instance checks")


# Special typing constructs Union, Optional, Generic, Callable and Tuple
# use three special attributes for internal bookkeeping of generic types:
# * __parameters__ is a tuple of unique free type parameters of a generic
#   type, for example, Dict[T, T].__parameters__ == (T,);
# * __origin__ keeps a reference to a type that was subscripted,
#   e.g., Union[T, int].__origin__ == Union, or the non-generic version of
#   the type.
# * __args__ is a tuple of all arguments used in subscripting,
#   e.g., Dict[T, int].__args__ == (T, int).


class _GenericAlias(_BaseGenericAlias, _root=True):
    def __init__(self, origin, params, *, inst=True, name=None,
                 _typevar_types=TypeVar,
                 _paramspec_tvars=False):
        super().__init__(origin, inst=inst, name=name)
        if not isinstance(params, tuple):
            params = (params,)
        self.__args__ = tuple(... if a is _TypingEllipsis else
                              () if a is _TypingEmpty else
                              a for a in params)
        self.__parameters__ = _collect_type_vars(params, typevar_types=_typevar_types)
        self._typevar_types = _typevar_types
        self._paramspec_tvars = _paramspec_tvars
        if not name:
            self.__module__ = origin.__module__

    def __eq__(self, other):
        if not isinstance(other, _GenericAlias):
            return NotImplemented
        return (self.__origin__ == other.__origin__
                and self.__args__ == other.__args__)

    def __hash__(self):
        return hash((self.__origin__, self.__args__))

    def __or__(self, right):
        return Union[self, right]

    def __ror__(self, left):
        return Union[left, self]

    @_tp_cache
    def __getitem__(self, params):
        if self.__origin__ in (Generic, Protocol):
            # Can't subscript Generic[...] or Protocol[...].
            raise TypeError(f"Cannot subscript already-subscripted {self}")
        if not isinstance(params, tuple):
            params = (params,)
        params = tuple(_type_convert(p) for p in params)
        if (self._paramspec_tvars
                and any(isinstance(t, ParamSpec) for t in self.__parameters__)):
            params = _prepare_paramspec_params(self, params)
        else:
            _check_generic(self, params, len(self.__parameters__))

        subst = dict(zip(self.__parameters__, params))
        new_args = []
        for arg in self.__args__:
            if isinstance(arg, self._typevar_types):
                if isinstance(arg, ParamSpec):
                    arg = subst[arg]
                    if not _is_param_expr(arg):
                        raise TypeError(f"Expected a list of types, an ellipsis, "
                                        f"ParamSpec, or Concatenate. Got {arg}")
                else:
                    arg = subst[arg]
            elif isinstance(arg, (_GenericAlias, GenericAlias, types.UnionType)):
                subparams = arg.__parameters__
                if subparams:
                    subargs = tuple(subst[x] for x in subparams)
                    arg = arg[subargs]
            # Required to flatten out the args for CallableGenericAlias
            if self.__origin__ == collections.abc.Callable and isinstance(arg, tuple):
                new_args.extend(arg)
            else:
                new_args.append(arg)
        return self.copy_with(tuple(new_args))

    def copy_with(self, params):
        return self.__class__(self.__origin__, params, name=self._name, inst=self._inst)

    def __repr__(self):
        if self._name:
            name = 'typing.' + self._name
        else:
            name = _type_repr(self.__origin__)
        args = ", ".join([_type_repr(a) for a in self.__args__])
        return f'{name}[{args}]'

    def __reduce__(self):
        if self._name:
            origin = globals()[self._name]
        else:
            origin = self.__origin__
        args = tuple(self.__args__)
        if len(args) == 1 and not isinstance(args[0], tuple):
            args, = args
        return operator.getitem, (origin, args)

    def __mro_entries__(self, bases):
        if isinstance(self.__origin__, _SpecialForm):
            raise TypeError(f"Cannot subclass {self!r}")

        if self._name:  # generic version of an ABC or built-in class
            return super().__mro_entries__(bases)
        if self.__origin__ is Generic:
            if Protocol in bases:
                return ()
            i = bases.index(self)
            for b in bases[i+1:]:
                if isinstance(b, _BaseGenericAlias) and b is not self:
                    return ()
        return (self.__origin__,)


# _nparams is the number of accepted parameters, e.g. 0 for Hashable,
# 1 for List and 2 for Dict.  It may be -1 if variable number of
# parameters are accepted (needs custom __getitem__).

class _SpecialGenericAlias(_BaseGenericAlias, _root=True):
    def __init__(self, origin, nparams, *, inst=True, name=None):
        if name is None:
            name = origin.__name__
        super().__init__(origin, inst=inst, name=name)
        self._nparams = nparams
        if origin.__module__ == 'builtins':
            self.__doc__ = f'A generic version of {origin.__qualname__}.'
        else:
            self.__doc__ = f'A generic version of {origin.__module__}.{origin.__qualname__}.'

    @_tp_cache
    def __getitem__(self, params):
        if not isinstance(params, tuple):
            params = (params,)
        msg = "Parameters to generic types must be types."
        params = tuple(_type_check(p, msg) for p in params)
        _check_generic(self, params, self._nparams)
        return self.copy_with(params)

    def copy_with(self, params):
        return _GenericAlias(self.__origin__, params,
                             name=self._name, inst=self._inst)

    def __repr__(self):
        return 'typing.' + self._name

    def __subclasscheck__(self, cls):
        if isinstance(cls, _SpecialGenericAlias):
            return issubclass(cls.__origin__, self.__origin__)
        if not isinstance(cls, _GenericAlias):
            return issubclass(cls, self.__origin__)
        return super().__subclasscheck__(cls)

    def __reduce__(self):
        return self._name

    def __or__(self, right):
        return Union[self, right]

    def __ror__(self, left):
        return Union[left, self]

class _CallableGenericAlias(_GenericAlias, _root=True):
    def __repr__(self):
        assert self._name == 'Callable'
        args = self.__args__
        if len(args) == 2 and _is_param_expr(args[0]):
            return super().__repr__()
        return (f'typing.Callable'
                f'[[{", ".join([_type_repr(a) for a in args[:-1]])}], '
                f'{_type_repr(args[-1])}]')

    def __reduce__(self):
        args = self.__args__
        if not (len(args) == 2 and _is_param_expr(args[0])):
            args = list(args[:-1]), args[-1]
        return operator.getitem, (Callable, args)


class _CallableType(_SpecialGenericAlias, _root=True):
    def copy_with(self, params):
        return _CallableGenericAlias(self.__origin__, params,
                                     name=self._name, inst=self._inst,
                                     _typevar_types=(TypeVar, ParamSpec),
                                     _paramspec_tvars=True)

    def __getitem__(self, params):
        if not isinstance(params, tuple) or len(params) != 2:
            raise TypeError("Callable must be used as "
                            "Callable[[arg, ...], result].")
        args, result = params
        # This relaxes what args can be on purpose to allow things like
        # PEP 612 ParamSpec.  Responsibility for whether a user is using
        # Callable[...] properly is deferred to static type checkers.
        if isinstance(args, list):
            params = (tuple(args), result)
        else:
            params = (args, result)
        return self.__getitem_inner__(params)

    @_tp_cache
    def __getitem_inner__(self, params):
        args, result = params
        msg = "Callable[args, result]: result must be a type."
        result = _type_check(result, msg)
        if args is Ellipsis:
            return self.copy_with((_TypingEllipsis, result))
        if not isinstance(args, tuple):
            args = (args,)
        args = tuple(_type_convert(arg) for arg in args)
        params = args + (result,)
        return self.copy_with(params)


class _TupleType(_SpecialGenericAlias, _root=True):
    @_tp_cache
    def __getitem__(self, params):
        if params == ():
            return self.copy_with((_TypingEmpty,))
        if not isinstance(params, tuple):
            params = (params,)
        if len(params) == 2 and params[1] is ...:
            msg = "Tuple[t, ...]: t must be a type."
            p = _type_check(params[0], msg)
            return self.copy_with((p, _TypingEllipsis))
        msg = "Tuple[t0, t1, ...]: each t must be a type."
        params = tuple(_type_check(p, msg) for p in params)
        return self.copy_with(params)


class _UnionGenericAlias(_GenericAlias, _root=True):
    def copy_with(self, params):
        return Union[params]

    def __eq__(self, other):
        if not isinstance(other, (_UnionGenericAlias, types.UnionType)):
            return NotImplemented
        return set(self.__args__) == set(other.__args__)

    def __hash__(self):
        return hash(frozenset(self.__args__))

    def __repr__(self):
        args = self.__args__
        if len(args) == 2:
            if args[0] is type(None):
                return f'typing.Optional[{_type_repr(args[1])}]'
            elif args[1] is type(None):
                return f'typing.Optional[{_type_repr(args[0])}]'
        return super().__repr__()

    def __instancecheck__(self, obj):
        return self.__subclasscheck__(type(obj))

    def __subclasscheck__(self, cls):
        for arg in self.__args__:
            if issubclass(cls, arg):
                return True

    def __reduce__(self):
        func, (origin, args) = super().__reduce__()
        return func, (Union, args)


def _value_and_type_iter(parameters):
    return ((p, type(p)) for p in parameters)


class _LiteralGenericAlias(_GenericAlias, _root=True):

    def __eq__(self, other):
        if not isinstance(other, _LiteralGenericAlias):
            return NotImplemented

        return set(_value_and_type_iter(self.__args__)) == set(_value_and_type_iter(other.__args__))

    def __hash__(self):
        return hash(frozenset(_value_and_type_iter(self.__args__)))


class _ConcatenateGenericAlias(_GenericAlias, _root=True):
    def __init__(self, *args, **kwargs):
        super().__init__(*args, **kwargs,
                         _typevar_types=(TypeVar, ParamSpec),
                         _paramspec_tvars=True)


class Generic:
    """Abstract base class for generic types.

    A generic type is typically declared by inheriting from
    this class parameterized with one or more type variables.
    For example, a generic mapping type might be defined as::

      class Mapping(Generic[KT, VT]):
          def __getitem__(self, key: KT) -> VT:
              ...
          # Etc.

    This class can then be used as follows::

      def lookup_name(mapping: Mapping[KT, VT], key: KT, default: VT) -> VT:
          try:
              return mapping[key]
          except KeyError:
              return default
    """
    __slots__ = ()
    _is_protocol = False

    @_tp_cache
    def __class_getitem__(cls, params):
        if not isinstance(params, tuple):
            params = (params,)
        if not params and cls is not Tuple:
            raise TypeError(
                f"Parameter list to {cls.__qualname__}[...] cannot be empty")
        params = tuple(_type_convert(p) for p in params)
        if cls in (Generic, Protocol):
            # Generic and Protocol can only be subscripted with unique type variables.
            if not all(isinstance(p, (TypeVar, ParamSpec)) for p in params):
                raise TypeError(
                    f"Parameters to {cls.__name__}[...] must all be type variables "
                    f"or parameter specification variables.")
            if len(set(params)) != len(params):
                raise TypeError(
                    f"Parameters to {cls.__name__}[...] must all be unique")
        else:
            # Subscripting a regular Generic subclass.
            if any(isinstance(t, ParamSpec) for t in cls.__parameters__):
                params = _prepare_paramspec_params(cls, params)
            else:
                _check_generic(cls, params, len(cls.__parameters__))
        return _GenericAlias(cls, params,
                             _typevar_types=(TypeVar, ParamSpec),
                             _paramspec_tvars=True)

    def __init_subclass__(cls, *args, **kwargs):
        super().__init_subclass__(*args, **kwargs)
        tvars = []
        if '__orig_bases__' in cls.__dict__:
            error = Generic in cls.__orig_bases__
        else:
            error = Generic in cls.__bases__ and cls.__name__ != 'Protocol'
        if error:
            raise TypeError("Cannot inherit from plain Generic")
        if '__orig_bases__' in cls.__dict__:
            tvars = _collect_type_vars(cls.__orig_bases__, (TypeVar, ParamSpec))
            # Look for Generic[T1, ..., Tn].
            # If found, tvars must be a subset of it.
            # If not found, tvars is it.
            # Also check for and reject plain Generic,
            # and reject multiple Generic[...].
            gvars = None
            for base in cls.__orig_bases__:
                if (isinstance(base, _GenericAlias) and
                        base.__origin__ is Generic):
                    if gvars is not None:
                        raise TypeError(
                            "Cannot inherit from Generic[...] multiple types.")
                    gvars = base.__parameters__
            if gvars is not None:
                tvarset = set(tvars)
                gvarset = set(gvars)
                if not tvarset <= gvarset:
                    s_vars = ', '.join(str(t) for t in tvars if t not in gvarset)
                    s_args = ', '.join(str(g) for g in gvars)
                    raise TypeError(f"Some type variables ({s_vars}) are"
                                    f" not listed in Generic[{s_args}]")
                tvars = gvars
        cls.__parameters__ = tuple(tvars)


class _TypingEmpty:
    """Internal placeholder for () or []. Used by TupleMeta and CallableMeta
    to allow empty list/tuple in specific places, without allowing them
    to sneak in where prohibited.
    """


class _TypingEllipsis:
    """Internal placeholder for ... (ellipsis)."""


_TYPING_INTERNALS = ['__parameters__', '__orig_bases__',  '__orig_class__',
                     '_is_protocol', '_is_runtime_protocol']

_SPECIAL_NAMES = ['__abstractmethods__', '__annotations__', '__dict__', '__doc__',
                  '__init__', '__module__', '__new__', '__slots__',
                  '__subclasshook__', '__weakref__', '__class_getitem__']

# These special attributes will be not collected as protocol members.
EXCLUDED_ATTRIBUTES = _TYPING_INTERNALS + _SPECIAL_NAMES + ['_MutableMapping__marker']


def _get_protocol_attrs(cls):
    """Collect protocol members from a protocol class objects.

    This includes names actually defined in the class dictionary, as well
    as names that appear in annotations. Special names (above) are skipped.
    """
    attrs = set()
    for base in cls.__mro__[:-1]:  # without object
        if base.__name__ in ('Protocol', 'Generic'):
            continue
        annotations = getattr(base, '__annotations__', {})
        for attr in list(base.__dict__.keys()) + list(annotations.keys()):
            if not attr.startswith('_abc_') and attr not in EXCLUDED_ATTRIBUTES:
                attrs.add(attr)
    return attrs


def _is_callable_members_only(cls):
    # PEP 544 prohibits using issubclass() with protocols that have non-method members.
    return all(callable(getattr(cls, attr, None)) for attr in _get_protocol_attrs(cls))


def _no_init_or_replace_init(self, *args, **kwargs):
    cls = type(self)

    if cls._is_protocol:
        raise TypeError('Protocols cannot be instantiated')

    # Already using a custom `__init__`. No need to calculate correct
    # `__init__` to call. This can lead to RecursionError. See bpo-45121.
    if cls.__init__ is not _no_init_or_replace_init:
        return

    # Initially, `__init__` of a protocol subclass is set to `_no_init_or_replace_init`.
    # The first instantiation of the subclass will call `_no_init_or_replace_init` which
    # searches for a proper new `__init__` in the MRO. The new `__init__`
    # replaces the subclass' old `__init__` (ie `_no_init_or_replace_init`). Subsequent
    # instantiation of the protocol subclass will thus use the new
    # `__init__` and no longer call `_no_init_or_replace_init`.
    for base in cls.__mro__:
        init = base.__dict__.get('__init__', _no_init_or_replace_init)
        if init is not _no_init_or_replace_init:
            cls.__init__ = init
            break
    else:
        # should not happen
        cls.__init__ = object.__init__

    cls.__init__(self, *args, **kwargs)


def _caller(depth=1, default='__main__'):
    try:
        return sys._getframe(depth + 1).f_globals.get('__name__', default)
    except (AttributeError, ValueError):  # For platforms without _getframe()
        return None


def _allow_reckless_class_checks(depth=3):
    """Allow instance and class checks for special stdlib modules.

    The abc and functools modules indiscriminately call isinstance() and
    issubclass() on the whole MRO of a user class, which may contain protocols.
    """
    try:
        # XXX RUSTPYTHON: added _py_abc; I think CPython was fine because abc called
        # directly into the _abc builtin module, which wasn't in the frame stack
        return sys._getframe(3).f_globals['__name__'] in ['abc', 'functools', '_py_abc']
    except (AttributeError, ValueError):  # For platforms without _getframe().
        return True


_PROTO_ALLOWLIST = {
    'collections.abc': [
        'Callable', 'Awaitable', 'Iterable', 'Iterator', 'AsyncIterable',
        'Hashable', 'Sized', 'Container', 'Collection', 'Reversible',
    ],
    'contextlib': ['AbstractContextManager', 'AbstractAsyncContextManager'],
}


class _ProtocolMeta(ABCMeta):
    # This metaclass is really unfortunate and exists only because of
    # the lack of __instancehook__.
    def __instancecheck__(cls, instance):
        # We need this method for situations where attributes are
        # assigned in __init__.
        if (
            getattr(cls, '_is_protocol', False) and
            not getattr(cls, '_is_runtime_protocol', False) and
            not _allow_reckless_class_checks(depth=2)
        ):
            raise TypeError("Instance and class checks can only be used with"
                            " @runtime_checkable protocols")

        if ((not getattr(cls, '_is_protocol', False) or
                _is_callable_members_only(cls)) and
                issubclass(instance.__class__, cls)):
            return True
        if cls._is_protocol:
            if all(hasattr(instance, attr) and
                    # All *methods* can be blocked by setting them to None.
                    (not callable(getattr(cls, attr, None)) or
                     getattr(instance, attr) is not None)
                    for attr in _get_protocol_attrs(cls)):
                return True
        return super().__instancecheck__(instance)


class Protocol(Generic, metaclass=_ProtocolMeta):
    """Base class for protocol classes.

    Protocol classes are defined as::

        class Proto(Protocol):
            def meth(self) -> int:
                ...

    Such classes are primarily used with static type checkers that recognize
    structural subtyping (static duck-typing), for example::

        class C:
            def meth(self) -> int:
                return 0

        def func(x: Proto) -> int:
            return x.meth()

        func(C())  # Passes static type check

    See PEP 544 for details. Protocol classes decorated with
    @typing.runtime_checkable act as simple-minded runtime protocols that check
    only the presence of given attributes, ignoring their type signatures.
    Protocol classes can be generic, they are defined as::

        class GenProto(Protocol[T]):
            def meth(self) -> T:
                ...
    """
    __slots__ = ()
    _is_protocol = True
    _is_runtime_protocol = False

    def __init_subclass__(cls, *args, **kwargs):
        super().__init_subclass__(*args, **kwargs)

        # Determine if this is a protocol or a concrete subclass.
        if not cls.__dict__.get('_is_protocol', False):
            cls._is_protocol = any(b is Protocol for b in cls.__bases__)

        # Set (or override) the protocol subclass hook.
        def _proto_hook(other):
            if not cls.__dict__.get('_is_protocol', False):
                return NotImplemented

            # First, perform various sanity checks.
            if not getattr(cls, '_is_runtime_protocol', False):
                if _allow_reckless_class_checks():
                    return NotImplemented
                raise TypeError("Instance and class checks can only be used with"
                                " @runtime_checkable protocols")
            if not _is_callable_members_only(cls):
                if _allow_reckless_class_checks():
                    return NotImplemented
                raise TypeError("Protocols with non-method members"
                                " don't support issubclass()")
            if not isinstance(other, type):
                # Same error message as for issubclass(1, int).
                raise TypeError('issubclass() arg 1 must be a class')

            # Second, perform the actual structural compatibility check.
            for attr in _get_protocol_attrs(cls):
                for base in other.__mro__:
                    # Check if the members appears in the class dictionary...
                    if attr in base.__dict__:
                        if base.__dict__[attr] is None:
                            return NotImplemented
                        break

                    # ...or in annotations, if it is a sub-protocol.
                    annotations = getattr(base, '__annotations__', {})
                    if (isinstance(annotations, collections.abc.Mapping) and
                            attr in annotations and
                            issubclass(other, Generic) and other._is_protocol):
                        break
                else:
                    return NotImplemented
            return True

        if '__subclasshook__' not in cls.__dict__:
            cls.__subclasshook__ = _proto_hook

        # We have nothing more to do for non-protocols...
        if not cls._is_protocol:
            return

        # ... otherwise check consistency of bases, and prohibit instantiation.
        for base in cls.__bases__:
            if not (base in (object, Generic) or
                    base.__module__ in _PROTO_ALLOWLIST and
                    base.__name__ in _PROTO_ALLOWLIST[base.__module__] or
                    issubclass(base, Generic) and base._is_protocol):
                raise TypeError('Protocols can only inherit from other'
                                ' protocols, got %r' % base)
        cls.__init__ = _no_init_or_replace_init


class _AnnotatedAlias(_GenericAlias, _root=True):
    """Runtime representation of an annotated type.

    At its core 'Annotated[t, dec1, dec2, ...]' is an alias for the type 't'
    with extra annotations. The alias behaves like a normal typing alias,
    instantiating is the same as instantiating the underlying type, binding
    it to types is also the same.
    """
    def __init__(self, origin, metadata):
        if isinstance(origin, _AnnotatedAlias):
            metadata = origin.__metadata__ + metadata
            origin = origin.__origin__
        super().__init__(origin, origin)
        self.__metadata__ = metadata

    def copy_with(self, params):
        assert len(params) == 1
        new_type = params[0]
        return _AnnotatedAlias(new_type, self.__metadata__)

    def __repr__(self):
        return "typing.Annotated[{}, {}]".format(
            _type_repr(self.__origin__),
            ", ".join(repr(a) for a in self.__metadata__)
        )

    def __reduce__(self):
        return operator.getitem, (
            Annotated, (self.__origin__,) + self.__metadata__
        )

    def __eq__(self, other):
        if not isinstance(other, _AnnotatedAlias):
            return NotImplemented
        return (self.__origin__ == other.__origin__
                and self.__metadata__ == other.__metadata__)

    def __hash__(self):
        return hash((self.__origin__, self.__metadata__))

    def __getattr__(self, attr):
        if attr in {'__name__', '__qualname__'}:
            return 'Annotated'
        return super().__getattr__(attr)


class Annotated:
    """Add context specific metadata to a type.

    Example: Annotated[int, runtime_check.Unsigned] indicates to the
    hypothetical runtime_check module that this type is an unsigned int.
    Every other consumer of this type can ignore this metadata and treat
    this type as int.

    The first argument to Annotated must be a valid type.

    Details:

    - It's an error to call `Annotated` with less than two arguments.
    - Nested Annotated are flattened::

        Annotated[Annotated[T, Ann1, Ann2], Ann3] == Annotated[T, Ann1, Ann2, Ann3]

    - Instantiating an annotated type is equivalent to instantiating the
    underlying type::

        Annotated[C, Ann1](5) == C(5)

    - Annotated can be used as a generic type alias::

        Optimized = Annotated[T, runtime.Optimize()]
        Optimized[int] == Annotated[int, runtime.Optimize()]

        OptimizedList = Annotated[List[T], runtime.Optimize()]
        OptimizedList[int] == Annotated[List[int], runtime.Optimize()]
    """

    __slots__ = ()

    def __new__(cls, *args, **kwargs):
        raise TypeError("Type Annotated cannot be instantiated.")

    @_tp_cache
    def __class_getitem__(cls, params):
        if not isinstance(params, tuple) or len(params) < 2:
            raise TypeError("Annotated[...] should be used "
                            "with at least two arguments (a type and an "
                            "annotation).")
        msg = "Annotated[t, ...]: t must be a type."
        origin = _type_check(params[0], msg)
        metadata = tuple(params[1:])
        return _AnnotatedAlias(origin, metadata)

    def __init_subclass__(cls, *args, **kwargs):
        raise TypeError(
            "Cannot subclass {}.Annotated".format(cls.__module__)
        )


def runtime_checkable(cls):
    """Mark a protocol class as a runtime protocol.

    Such protocol can be used with isinstance() and issubclass().
    Raise TypeError if applied to a non-protocol class.
    This allows a simple-minded structural check very similar to
    one trick ponies in collections.abc such as Iterable.
    For example::

        @runtime_checkable
        class Closable(Protocol):
            def close(self): ...

        assert isinstance(open('/some/file'), Closable)

    Warning: this will check only the presence of the required methods,
    not their type signatures!
    """
    if not issubclass(cls, Generic) or not cls._is_protocol:
        raise TypeError('@runtime_checkable can be only applied to protocol classes,'
                        ' got %r' % cls)
    cls._is_runtime_protocol = True
    return cls


def cast(typ, val):
    """Cast a value to a type.

    This returns the value unchanged.  To the type checker this
    signals that the return value has the designated type, but at
    runtime we intentionally don't check anything (we want this
    to be as fast as possible).
    """
    return val


def _get_defaults(func):
    """Internal helper to extract the default arguments, by name."""
    try:
        code = func.__code__
    except AttributeError:
        # Some built-in functions don't have __code__, __defaults__, etc.
        return {}
    pos_count = code.co_argcount
    arg_names = code.co_varnames
    arg_names = arg_names[:pos_count]
    defaults = func.__defaults__ or ()
    kwdefaults = func.__kwdefaults__
    res = dict(kwdefaults) if kwdefaults else {}
    pos_offset = pos_count - len(defaults)
    for name, value in zip(arg_names[pos_offset:], defaults):
        assert name not in res
        res[name] = value
    return res


_allowed_types = (types.FunctionType, types.BuiltinFunctionType,
                  types.MethodType, types.ModuleType,
                  WrapperDescriptorType, MethodWrapperType, MethodDescriptorType)


def get_type_hints(obj, globalns=None, localns=None, include_extras=False):
    """Return type hints for an object.

    This is often the same as obj.__annotations__, but it handles
    forward references encoded as string literals, adds Optional[t] if a
    default value equal to None is set and recursively replaces all
    'Annotated[T, ...]' with 'T' (unless 'include_extras=True').

    The argument may be a module, class, method, or function. The annotations
    are returned as a dictionary. For classes, annotations include also
    inherited members.

    TypeError is raised if the argument is not of a type that can contain
    annotations, and an empty dictionary is returned if no annotations are
    present.

    BEWARE -- the behavior of globalns and localns is counterintuitive
    (unless you are familiar with how eval() and exec() work).  The
    search order is locals first, then globals.

    - If no dict arguments are passed, an attempt is made to use the
      globals from obj (or the respective module's globals for classes),
      and these are also used as the locals.  If the object does not appear
      to have globals, an empty dictionary is used.  For classes, the search
      order is globals first then locals.

    - If one dict argument is passed, it is used for both globals and
      locals.

    - If two dict arguments are passed, they specify globals and
      locals, respectively.
    """

    if getattr(obj, '__no_type_check__', None):
        return {}
    # Classes require a special treatment.
    if isinstance(obj, type):
        hints = {}
        for base in reversed(obj.__mro__):
            if globalns is None:
                base_globals = getattr(sys.modules.get(base.__module__, None), '__dict__', {})
            else:
                base_globals = globalns
            ann = base.__dict__.get('__annotations__', {})
            if isinstance(ann, types.GetSetDescriptorType):
                ann = {}
            base_locals = dict(vars(base)) if localns is None else localns
            if localns is None and globalns is None:
                # This is surprising, but required.  Before Python 3.10,
                # get_type_hints only evaluated the globalns of
                # a class.  To maintain backwards compatibility, we reverse
                # the globalns and localns order so that eval() looks into
                # *base_globals* first rather than *base_locals*.
                # This only affects ForwardRefs.
                base_globals, base_locals = base_locals, base_globals
            for name, value in ann.items():
                if value is None:
                    value = type(None)
                if isinstance(value, str):
                    value = ForwardRef(value, is_argument=False)
                value = _eval_type(value, base_globals, base_locals)
                hints[name] = value
        return hints if include_extras else {k: _strip_annotations(t) for k, t in hints.items()}

    if globalns is None:
        if isinstance(obj, types.ModuleType):
            globalns = obj.__dict__
        else:
            nsobj = obj
            # Find globalns for the unwrapped object.
            while hasattr(nsobj, '__wrapped__'):
                nsobj = nsobj.__wrapped__
            globalns = getattr(nsobj, '__globals__', {})
        if localns is None:
            localns = globalns
    elif localns is None:
        localns = globalns
    hints = getattr(obj, '__annotations__', None)
    if hints is None:
        # Return empty annotations for something that _could_ have them.
        if isinstance(obj, _allowed_types):
            return {}
        else:
            raise TypeError('{!r} is not a module, class, method, '
                            'or function.'.format(obj))
    defaults = _get_defaults(obj)
    hints = dict(hints)
    for name, value in hints.items():
        if value is None:
            value = type(None)
        if isinstance(value, str):
            value = ForwardRef(value)
        value = _eval_type(value, globalns, localns)
        if name in defaults and defaults[name] is None:
            value = Optional[value]
        hints[name] = value
    return hints if include_extras else {k: _strip_annotations(t) for k, t in hints.items()}


def _strip_annotations(t):
    """Strips the annotations from a given type.
    """
    if isinstance(t, _AnnotatedAlias):
        return _strip_annotations(t.__origin__)
    if isinstance(t, _GenericAlias):
        stripped_args = tuple(_strip_annotations(a) for a in t.__args__)
        if stripped_args == t.__args__:
            return t
        return t.copy_with(stripped_args)
    if isinstance(t, GenericAlias):
        stripped_args = tuple(_strip_annotations(a) for a in t.__args__)
        if stripped_args == t.__args__:
            return t
        return GenericAlias(t.__origin__, stripped_args)
    if isinstance(t, types.UnionType):
        stripped_args = tuple(_strip_annotations(a) for a in t.__args__)
        if stripped_args == t.__args__:
            return t
        return functools.reduce(operator.or_, stripped_args)

    return t


def get_origin(tp):
    """Get the unsubscripted version of a type.

    This supports generic types, Callable, Tuple, Union, Literal, Final, ClassVar
    and Annotated. Return None for unsupported types. Examples::

        get_origin(Literal[42]) is Literal
        get_origin(int) is None
        get_origin(ClassVar[int]) is ClassVar
        get_origin(Generic) is Generic
        get_origin(Generic[T]) is Generic
        get_origin(Union[T, int]) is Union
        get_origin(List[Tuple[T, T]][int]) == list
        get_origin(P.args) is P
    """
    if isinstance(tp, _AnnotatedAlias):
        return Annotated
    if isinstance(tp, (_BaseGenericAlias, GenericAlias,
                       ParamSpecArgs, ParamSpecKwargs)):
        return tp.__origin__
    if tp is Generic:
        return Generic
    if isinstance(tp, types.UnionType):
        return types.UnionType
    return None


def get_args(tp):
    """Get type arguments with all substitutions performed.

    For unions, basic simplifications used by Union constructor are performed.
    Examples::
        get_args(Dict[str, int]) == (str, int)
        get_args(int) == ()
        get_args(Union[int, Union[T, int], str][int]) == (int, str)
        get_args(Union[int, Tuple[T, int]][str]) == (int, Tuple[str, int])
        get_args(Callable[[], T][int]) == ([], int)
    """
    if isinstance(tp, _AnnotatedAlias):
        return (tp.__origin__,) + tp.__metadata__
    if isinstance(tp, (_GenericAlias, GenericAlias)):
        res = tp.__args__
        if (tp.__origin__ is collections.abc.Callable
                and not (len(res) == 2 and _is_param_expr(res[0]))):
            res = (list(res[:-1]), res[-1])
        return res
    if isinstance(tp, types.UnionType):
        return tp.__args__
    return ()


def is_typeddict(tp):
    """Check if an annotation is a TypedDict class

    For example::
        class Film(TypedDict):
            title: str
            year: int

        is_typeddict(Film)  # => True
        is_typeddict(Union[list, str])  # => False
    """
    return isinstance(tp, _TypedDictMeta)


def no_type_check(arg):
    """Decorator to indicate that annotations are not type hints.

    The argument must be a class or function; if it is a class, it
    applies recursively to all methods and classes defined in that class
    (but not to methods defined in its superclasses or subclasses).

    This mutates the function(s) or class(es) in place.
    """
    if isinstance(arg, type):
        arg_attrs = arg.__dict__.copy()
        for attr, val in arg.__dict__.items():
            if val in arg.__bases__ + (arg,):
                arg_attrs.pop(attr)
        for obj in arg_attrs.values():
            if isinstance(obj, types.FunctionType):
                obj.__no_type_check__ = True
            if isinstance(obj, type):
                no_type_check(obj)
    try:
        arg.__no_type_check__ = True
    except TypeError:  # built-in classes
        pass
    return arg


def no_type_check_decorator(decorator):
    """Decorator to give another decorator the @no_type_check effect.

    This wraps the decorator with something that wraps the decorated
    function in @no_type_check.
    """

    @functools.wraps(decorator)
    def wrapped_decorator(*args, **kwds):
        func = decorator(*args, **kwds)
        func = no_type_check(func)
        return func

    return wrapped_decorator


def _overload_dummy(*args, **kwds):
    """Helper for @overload to raise when called."""
    raise NotImplementedError(
        "You should not call an overloaded function. "
        "A series of @overload-decorated functions "
        "outside a stub module should always be followed "
        "by an implementation that is not @overload-ed.")


def overload(func):
    """Decorator for overloaded functions/methods.

    In a stub file, place two or more stub definitions for the same
    function in a row, each decorated with @overload.  For example:

      @overload
      def utf8(value: None) -> None: ...
      @overload
      def utf8(value: bytes) -> bytes: ...
      @overload
      def utf8(value: str) -> bytes: ...

    In a non-stub file (i.e. a regular .py file), do the same but
    follow it with an implementation.  The implementation should *not*
    be decorated with @overload.  For example:

      @overload
      def utf8(value: None) -> None: ...
      @overload
      def utf8(value: bytes) -> bytes: ...
      @overload
      def utf8(value: str) -> bytes: ...
      def utf8(value):
          # implementation goes here
    """
    return _overload_dummy


def final(f):
    """A decorator to indicate final methods and final classes.

    Use this decorator to indicate to type checkers that the decorated
    method cannot be overridden, and decorated class cannot be subclassed.
    For example:

      class Base:
          @final
          def done(self) -> None:
              ...
      class Sub(Base):
          def done(self) -> None:  # Error reported by type checker
                ...

      @final
      class Leaf:
          ...
      class Other(Leaf):  # Error reported by type checker
          ...

    There is no runtime checking of these properties.
    """
    return f


# Some unconstrained type variables.  These are used by the container types.
# (These are not for export.)
T = TypeVar('T')  # Any type.
KT = TypeVar('KT')  # Key type.
VT = TypeVar('VT')  # Value type.
T_co = TypeVar('T_co', covariant=True)  # Any type covariant containers.
V_co = TypeVar('V_co', covariant=True)  # Any type covariant containers.
VT_co = TypeVar('VT_co', covariant=True)  # Value type covariant containers.
T_contra = TypeVar('T_contra', contravariant=True)  # Ditto contravariant.
# Internal type variable used for Type[].
CT_co = TypeVar('CT_co', covariant=True, bound=type)

# A useful type variable with constraints.  This represents string types.
# (This one *is* for export!)
AnyStr = TypeVar('AnyStr', bytes, str)


# Various ABCs mimicking those in collections.abc.
_alias = _SpecialGenericAlias

Hashable = _alias(collections.abc.Hashable, 0)  # Not generic.
Awaitable = _alias(collections.abc.Awaitable, 1)
Coroutine = _alias(collections.abc.Coroutine, 3)
AsyncIterable = _alias(collections.abc.AsyncIterable, 1)
AsyncIterator = _alias(collections.abc.AsyncIterator, 1)
Iterable = _alias(collections.abc.Iterable, 1)
Iterator = _alias(collections.abc.Iterator, 1)
Reversible = _alias(collections.abc.Reversible, 1)
Sized = _alias(collections.abc.Sized, 0)  # Not generic.
Container = _alias(collections.abc.Container, 1)
Collection = _alias(collections.abc.Collection, 1)
Callable = _CallableType(collections.abc.Callable, 2)
Callable.__doc__ = \
    """Callable type; Callable[[int], str] is a function of (int) -> str.

    The subscription syntax must always be used with exactly two
    values: the argument list and the return type.  The argument list
    must be a list of types or ellipsis; the return type must be a single type.

    There is no syntax to indicate optional or keyword arguments,
    such function types are rarely used as callback types.
    """
AbstractSet = _alias(collections.abc.Set, 1, name='AbstractSet')
MutableSet = _alias(collections.abc.MutableSet, 1)
# NOTE: Mapping is only covariant in the value type.
Mapping = _alias(collections.abc.Mapping, 2)
MutableMapping = _alias(collections.abc.MutableMapping, 2)
Sequence = _alias(collections.abc.Sequence, 1)
MutableSequence = _alias(collections.abc.MutableSequence, 1)
ByteString = _alias(collections.abc.ByteString, 0)  # Not generic
# Tuple accepts variable number of parameters.
Tuple = _TupleType(tuple, -1, inst=False, name='Tuple')
Tuple.__doc__ = \
    """Tuple type; Tuple[X, Y] is the cross-product type of X and Y.

    Example: Tuple[T1, T2] is a tuple of two elements corresponding
    to type variables T1 and T2.  Tuple[int, float, str] is a tuple
    of an int, a float and a string.

    To specify a variable-length tuple of homogeneous type, use Tuple[T, ...].
    """
List = _alias(list, 1, inst=False, name='List')
Deque = _alias(collections.deque, 1, name='Deque')
Set = _alias(set, 1, inst=False, name='Set')
FrozenSet = _alias(frozenset, 1, inst=False, name='FrozenSet')
MappingView = _alias(collections.abc.MappingView, 1)
KeysView = _alias(collections.abc.KeysView, 1)
ItemsView = _alias(collections.abc.ItemsView, 2)
ValuesView = _alias(collections.abc.ValuesView, 1)
ContextManager = _alias(contextlib.AbstractContextManager, 1, name='ContextManager')
AsyncContextManager = _alias(contextlib.AbstractAsyncContextManager, 1, name='AsyncContextManager')
Dict = _alias(dict, 2, inst=False, name='Dict')
DefaultDict = _alias(collections.defaultdict, 2, name='DefaultDict')
OrderedDict = _alias(collections.OrderedDict, 2)
Counter = _alias(collections.Counter, 1)
ChainMap = _alias(collections.ChainMap, 2)
Generator = _alias(collections.abc.Generator, 3)
AsyncGenerator = _alias(collections.abc.AsyncGenerator, 2)
Type = _alias(type, 1, inst=False, name='Type')
Type.__doc__ = \
    """A special construct usable to annotate class objects.

    For example, suppose we have the following classes::

      class User: ...  # Abstract base for User classes
      class BasicUser(User): ...
      class ProUser(User): ...
      class TeamUser(User): ...

    And a function that takes a class argument that's a subclass of
    User and returns an instance of the corresponding class::

      U = TypeVar('U', bound=User)
      def new_user(user_class: Type[U]) -> U:
          user = user_class()
          # (Here we could write the user object to a database)
          return user

      joe = new_user(BasicUser)

    At this point the type checker knows that joe has type BasicUser.
    """


@runtime_checkable
class SupportsInt(Protocol):
    """An ABC with one abstract method __int__."""
    __slots__ = ()

    @abstractmethod
    def __int__(self) -> int:
        pass


@runtime_checkable
class SupportsFloat(Protocol):
    """An ABC with one abstract method __float__."""
    __slots__ = ()

    @abstractmethod
    def __float__(self) -> float:
        pass


@runtime_checkable
class SupportsComplex(Protocol):
    """An ABC with one abstract method __complex__."""
    __slots__ = ()

    @abstractmethod
    def __complex__(self) -> complex:
        pass


@runtime_checkable
class SupportsBytes(Protocol):
    """An ABC with one abstract method __bytes__."""
    __slots__ = ()

    @abstractmethod
    def __bytes__(self) -> bytes:
        pass


@runtime_checkable
class SupportsIndex(Protocol):
    """An ABC with one abstract method __index__."""
    __slots__ = ()

    @abstractmethod
    def __index__(self) -> int:
        pass


@runtime_checkable
class SupportsAbs(Protocol[T_co]):
    """An ABC with one abstract method __abs__ that is covariant in its return type."""
    __slots__ = ()

    @abstractmethod
    def __abs__(self) -> T_co:
        pass


@runtime_checkable
class SupportsRound(Protocol[T_co]):
    """An ABC with one abstract method __round__ that is covariant in its return type."""
    __slots__ = ()

    @abstractmethod
    def __round__(self, ndigits: int = 0) -> T_co:
        pass


def _make_nmtuple(name, types, module, defaults = ()):
    fields = [n for n, t in types]
    types = {n: _type_check(t, f"field {n} annotation must be a type")
             for n, t in types}
    nm_tpl = collections.namedtuple(name, fields,
                                    defaults=defaults, module=module)
    nm_tpl.__annotations__ = nm_tpl.__new__.__annotations__ = types
    return nm_tpl


# attributes prohibited to set in NamedTuple class syntax
_prohibited = frozenset({'__new__', '__init__', '__slots__', '__getnewargs__',
                         '_fields', '_field_defaults',
                         '_make', '_replace', '_asdict', '_source'})

_special = frozenset({'__module__', '__name__', '__annotations__'})


class NamedTupleMeta(type):

    def __new__(cls, typename, bases, ns):
        assert bases[0] is _NamedTuple
        types = ns.get('__annotations__', {})
        default_names = []
        for field_name in types:
            if field_name in ns:
                default_names.append(field_name)
            elif default_names:
                raise TypeError(f"Non-default namedtuple field {field_name} "
                                f"cannot follow default field"
                                f"{'s' if len(default_names) > 1 else ''} "
                                f"{', '.join(default_names)}")
        nm_tpl = _make_nmtuple(typename, types.items(),
                               defaults=[ns[n] for n in default_names],
                               module=ns['__module__'])
        # update from user namespace without overriding special namedtuple attributes
        for key in ns:
            if key in _prohibited:
                raise AttributeError("Cannot overwrite NamedTuple attribute " + key)
            elif key not in _special and key not in nm_tpl._fields:
                # TODO: RUSTPYTHON
                # Special handling for __qualname__ not to trigger RustPython bug
                if key == '__qualname__':
                    continue
                setattr(nm_tpl, key, ns[key])
        return nm_tpl


def NamedTuple(typename, fields=None, /, **kwargs):
    """Typed version of namedtuple.

    Usage in Python versions >= 3.6::

        class Employee(NamedTuple):
            name: str
            id: int

    This is equivalent to::

        Employee = collections.namedtuple('Employee', ['name', 'id'])

    The resulting class has an extra __annotations__ attribute, giving a
    dict that maps field names to types.  (The field names are also in
    the _fields attribute, which is part of the namedtuple API.)
    Alternative equivalent keyword syntax is also accepted::

        Employee = NamedTuple('Employee', name=str, id=int)

    In Python versions <= 3.5 use::

        Employee = NamedTuple('Employee', [('name', str), ('id', int)])
    """
    if fields is None:
        fields = kwargs.items()
    elif kwargs:
        raise TypeError("Either list of fields or keywords"
                        " can be provided to NamedTuple, not both")
    try:
        module = sys._getframe(1).f_globals.get('__name__', '__main__')
    except (AttributeError, ValueError):
        module = None
    return _make_nmtuple(typename, fields, module=module)

_NamedTuple = type.__new__(NamedTupleMeta, 'NamedTuple', (), {})

def _namedtuple_mro_entries(bases):
    if len(bases) > 1:
        raise TypeError("Multiple inheritance with NamedTuple is not supported")
    assert bases[0] is NamedTuple
    return (_NamedTuple,)

NamedTuple.__mro_entries__ = _namedtuple_mro_entries


class _TypedDictMeta(type):
    def __new__(cls, name, bases, ns, total=True):
        """Create new typed dict class object.

        This method is called when TypedDict is subclassed,
        or when TypedDict is instantiated. This way
        TypedDict supports all three syntax forms described in its docstring.
        Subclasses and instances of TypedDict return actual dictionaries.
        """
        for base in bases:
            if type(base) is not _TypedDictMeta:
                raise TypeError('cannot inherit from both a TypedDict type '
                                'and a non-TypedDict base class')
        tp_dict = type.__new__(_TypedDictMeta, name, (dict,), ns)

        annotations = {}
        own_annotations = ns.get('__annotations__', {})
        own_annotation_keys = set(own_annotations.keys())
        msg = "TypedDict('Name', {f0: t0, f1: t1, ...}); each t must be a type"
        own_annotations = {
            n: _type_check(tp, msg, module=tp_dict.__module__)
            for n, tp in own_annotations.items()
        }
        required_keys = set()
        optional_keys = set()

        for base in bases:
            annotations.update(base.__dict__.get('__annotations__', {}))
            required_keys.update(base.__dict__.get('__required_keys__', ()))
            optional_keys.update(base.__dict__.get('__optional_keys__', ()))

        annotations.update(own_annotations)
        if total:
            required_keys.update(own_annotation_keys)
        else:
            optional_keys.update(own_annotation_keys)

        tp_dict.__annotations__ = annotations
        tp_dict.__required_keys__ = frozenset(required_keys)
        tp_dict.__optional_keys__ = frozenset(optional_keys)
        if not hasattr(tp_dict, '__total__'):
            tp_dict.__total__ = total
        return tp_dict

    __call__ = dict  # static method

    def __subclasscheck__(cls, other):
        # Typed dicts are only for static structural subtyping.
        raise TypeError('TypedDict does not support instance and class checks')

    __instancecheck__ = __subclasscheck__


def TypedDict(typename, fields=None, /, *, total=True, **kwargs):
    """A simple typed namespace. At runtime it is equivalent to a plain dict.

    TypedDict creates a dictionary type that expects all of its
    instances to have a certain set of keys, where each key is
    associated with a value of a consistent type. This expectation
    is not checked at runtime but is only enforced by type checkers.
    Usage::

        class Point2D(TypedDict):
            x: int
            y: int
            label: str

        a: Point2D = {'x': 1, 'y': 2, 'label': 'good'}  # OK
        b: Point2D = {'z': 3, 'label': 'bad'}           # Fails type check

        assert Point2D(x=1, y=2, label='first') == dict(x=1, y=2, label='first')

    The type info can be accessed via the Point2D.__annotations__ dict, and
    the Point2D.__required_keys__ and Point2D.__optional_keys__ frozensets.
    TypedDict supports two additional equivalent forms::

        Point2D = TypedDict('Point2D', x=int, y=int, label=str)
        Point2D = TypedDict('Point2D', {'x': int, 'y': int, 'label': str})

    By default, all keys must be present in a TypedDict. It is possible
    to override this by specifying totality.
    Usage::

        class point2D(TypedDict, total=False):
            x: int
            y: int

    This means that a point2D TypedDict can have any of the keys omitted.A type
    checker is only expected to support a literal False or True as the value of
    the total argument. True is the default, and makes all items defined in the
    class body be required.

    The class syntax is only supported in Python 3.6+, while two other
    syntax forms work for Python 2.7 and 3.2+
    """
    if fields is None:
        fields = kwargs
    elif kwargs:
        raise TypeError("TypedDict takes either a dict or keyword arguments,"
                        " but not both")

    ns = {'__annotations__': dict(fields)}
    try:
        # Setting correct module is necessary to make typed dict classes pickleable.
        ns['__module__'] = sys._getframe(1).f_globals.get('__name__', '__main__')
    except (AttributeError, ValueError):
        pass

    return _TypedDictMeta(typename, (), ns, total=total)

_TypedDict = type.__new__(_TypedDictMeta, 'TypedDict', (), {})
TypedDict.__mro_entries__ = lambda bases: (_TypedDict,)


class NewType:
    """NewType creates simple unique types with almost zero
    runtime overhead. NewType(name, tp) is considered a subtype of tp
    by static type checkers. At runtime, NewType(name, tp) returns
    a dummy function that simply returns its argument. Usage::

        UserId = NewType('UserId', int)

        def name_by_id(user_id: UserId) -> str:
            ...

        UserId('user')          # Fails type check

        name_by_id(42)          # Fails type check
        name_by_id(UserId(42))  # OK

        num = UserId(5) + 1     # type: int
    """

    def __init__(self, name, tp):
        self.__qualname__ = name
        if '.' in name:
            name = name.rpartition('.')[-1]
        self.__name__ = name
        self.__supertype__ = tp
        def_mod = _caller()
        if def_mod != 'typing':
            self.__module__ = def_mod

    def __repr__(self):
        return f'{self.__module__}.{self.__qualname__}'

    def __call__(self, x):
        return x

    def __reduce__(self):
        return self.__qualname__

    def __or__(self, other):
        return Union[self, other]

    def __ror__(self, other):
        return Union[other, self]


# Python-version-specific alias (Python 2: unicode; Python 3: str)
Text = str


# Constant that's True when type checking, but False here.
TYPE_CHECKING = False


class IO(Generic[AnyStr]):
    """Generic base class for TextIO and BinaryIO.

    This is an abstract, generic version of the return of open().

    NOTE: This does not distinguish between the different possible
    classes (text vs. binary, read vs. write vs. read/write,
    append-only, unbuffered).  The TextIO and BinaryIO subclasses
    below capture the distinctions between text vs. binary, which is
    pervasive in the interface; however we currently do not offer a
    way to track the other distinctions in the type system.
    """

    __slots__ = ()

    @property
    @abstractmethod
    def mode(self) -> str:
        pass

    @property
    @abstractmethod
    def name(self) -> str:
        pass

    @abstractmethod
    def close(self) -> None:
        pass

    @property
    @abstractmethod
    def closed(self) -> bool:
        pass

    @abstractmethod
    def fileno(self) -> int:
        pass

    @abstractmethod
    def flush(self) -> None:
        pass

    @abstractmethod
    def isatty(self) -> bool:
        pass

    @abstractmethod
    def read(self, n: int = -1) -> AnyStr:
        pass

    @abstractmethod
    def readable(self) -> bool:
        pass

    @abstractmethod
    def readline(self, limit: int = -1) -> AnyStr:
        pass

    @abstractmethod
    def readlines(self, hint: int = -1) -> List[AnyStr]:
        pass

    @abstractmethod
    def seek(self, offset: int, whence: int = 0) -> int:
        pass

    @abstractmethod
    def seekable(self) -> bool:
        pass

    @abstractmethod
    def tell(self) -> int:
        pass

    @abstractmethod
    def truncate(self, size: int = None) -> int:
        pass

    @abstractmethod
    def writable(self) -> bool:
        pass

    @abstractmethod
    def write(self, s: AnyStr) -> int:
        pass

    @abstractmethod
    def writelines(self, lines: List[AnyStr]) -> None:
        pass

    @abstractmethod
    def __enter__(self) -> 'IO[AnyStr]':
        pass

    @abstractmethod
    def __exit__(self, type, value, traceback) -> None:
        pass


class BinaryIO(IO[bytes]):
    """Typed version of the return of open() in binary mode."""

    __slots__ = ()

    @abstractmethod
    def write(self, s: Union[bytes, bytearray]) -> int:
        pass

    @abstractmethod
    def __enter__(self) -> 'BinaryIO':
        pass


class TextIO(IO[str]):
    """Typed version of the return of open() in text mode."""

    __slots__ = ()

    @property
    @abstractmethod
    def buffer(self) -> BinaryIO:
        pass

    @property
    @abstractmethod
    def encoding(self) -> str:
        pass

    @property
    @abstractmethod
    def errors(self) -> Optional[str]:
        pass

    @property
    @abstractmethod
    def line_buffering(self) -> bool:
        pass

    @property
    @abstractmethod
    def newlines(self) -> Any:
        pass

    @abstractmethod
    def __enter__(self) -> 'TextIO':
        pass


class io:
    """Wrapper namespace for IO generic classes."""

    __all__ = ['IO', 'TextIO', 'BinaryIO']
    IO = IO
    TextIO = TextIO
    BinaryIO = BinaryIO


<<<<<<< HEAD
# TODO: RUSTPYTHON
# io.__name__ = __name__ + '.io'
# sys.modules[io.__name__] = io
=======
io.__name__ = __name__ + '.io'
sys.modules[io.__name__] = io
>>>>>>> bd295e0f

Pattern = _alias(stdlib_re.Pattern, 1)
Match = _alias(stdlib_re.Match, 1)

class re:
    """Wrapper namespace for re type aliases."""

    __all__ = ['Pattern', 'Match']
    Pattern = Pattern
    Match = Match


# TODO: RUSTPYTHON
# re.__name__ = __name__ + '.re'
# sys.modules[re.__name__] = re<|MERGE_RESOLUTION|>--- conflicted
+++ resolved
@@ -2628,15 +2628,8 @@
     TextIO = TextIO
     BinaryIO = BinaryIO
 
-
-<<<<<<< HEAD
-# TODO: RUSTPYTHON
-# io.__name__ = __name__ + '.io'
-# sys.modules[io.__name__] = io
-=======
 io.__name__ = __name__ + '.io'
 sys.modules[io.__name__] = io
->>>>>>> bd295e0f
 
 Pattern = _alias(stdlib_re.Pattern, 1)
 Match = _alias(stdlib_re.Match, 1)
